--- conflicted
+++ resolved
@@ -10,19 +10,11 @@
 
 class DoubleArrayLexicon(Lexicon):
 
-<<<<<<< HEAD
-    __MIN_SHORT_VALUE = -32768
-    __MAX_SHORT_VALUE = 32767
-    __USER_DICT_COST_PAR_MORPH = -20
-
-    def __init__(self, bytes_, offset):
-=======
     __SIGNED_SHORT_MIN = -32768
     __SIGNED_SHORT_MAX = 32767
     __USER_DICT_COST_PER_MORPH = -20
 
     def __init__(self, bytes_: mmap.mmap, offset: int):
->>>>>>> 7e4df423
         self.trie = dartsclone.doublearray.DoubleArray()
         bytes_.seek(offset)
         size = int.from_bytes(bytes_.read(4), 'little')
@@ -72,22 +64,11 @@
                 return wid
         return -1
 
-<<<<<<< HEAD
-    def calculate_cost(self, tokenizer):
-        for wid in range(self.word_params.get_size()):
-            if self.get_cost(wid) != self.__MIN_SHORT_VALUE:
-                continue
-            surface = self.get_word_info(wid).surface
-            ms = tokenizer.tokenize(surface)
-            cost = ms.get_internal_cost() + self.__USER_DICT_COST_PAR_MORPH * ms.size()
-            cost = min(cost, self.__MAX_SHORT_VALUE)
-            cost = max(cost, self.__MIN_SHORT_VALUE)
-=======
     def get_dictionary_id(self, word_id: int) -> int:
         return 0
 
     def calculate_cost(self, tokenizer) -> None:
-        for wid in range(len(self.word_params.size)):
+        for wid in range(self.word_params.size):
             if self.get_cost(wid) != self.__SIGNED_SHORT_MIN:
                 continue
             surface = self.get_word_info(wid).surface
@@ -95,5 +76,4 @@
             cost = ms.get_internal_cost() + self.__USER_DICT_COST_PER_MORPH * len(ms)
             cost = min(cost, self.__SIGNED_SHORT_MAX)
             cost = max(cost, self.__SIGNED_SHORT_MIN)
->>>>>>> 7e4df423
             self.word_params.set_cost(wid, cost)