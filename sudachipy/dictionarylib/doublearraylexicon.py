# Copyright (c) 2019 Works Applications Co., Ltd.
#
# Licensed under the Apache License, Version 2.0 (the "License");
# you may not use this file except in compliance with the License.
# You may obtain a copy of the License at
#
#     http://www.apache.org/licenses/LICENSE-2.0
#
# Unless required by applicable law or agreed to in writing, software
# distributed under the License is distributed on an "AS IS" BASIS,
# WITHOUT WARRANTIES OR CONDITIONS OF ANY KIND, either express or implied.
# See the License for the specific language governing permissions and
# limitations under the License.

import mmap

from dartsclone import DoubleArray

from . import wordidtable
from . import wordinfolist
from . import wordparameterlist
from .lexicon import Lexicon


class DoubleArrayLexicon(Lexicon):

    __SIGNED_SHORT_MIN = -32768
    __SIGNED_SHORT_MAX = 32767
    __USER_DICT_COST_PER_MORPH = -20

    trie = None
    word_id_table = None
    word_params = None

    def __init__(self, bytes_: mmap.mmap, offset: int):
        self.trie = DoubleArray()
        bytes_.seek(offset)
        size = int.from_bytes(bytes_.read(4), 'little')
        offset += 4

        array = memoryview(bytes_)[offset:offset + size * 4]
        self.trie.set_array(array, size)
        offset += self.trie.total_size()

        self.word_id_table = wordidtable.WordIdTable(bytes_, offset)
        offset += self.word_id_table.storage_size()

        self.word_params = wordparameterlist.WordParameterList(bytes_, offset)
        offset += self.word_params.storage_size()

        self.word_infos = wordinfolist.WordInfoList(bytes_, offset, self.word_params.get_size())

    def __del__(self):
        del self.word_params

    def lookup(self, text: bytes, offset: int) -> Lexicon.Itr:
<<<<<<< HEAD
        key = text[offset:]
        result = self.trie.common_prefix_search(key, length=len(key))
        for item in result:
            word_ids = self.word_id_table.get(item[0])
            length = item[1] + offset
=======
        result = self.trie.common_prefix_search(text, offset)
        for index, length in result:
            word_ids = self.word_id_table.get(index)
>>>>>>> a3e41075
            for word_id in word_ids:
                yield (word_id, length)

    def get_left_id(self, word_id: int) -> int:
        return self.word_params.get_left_id(word_id)

    def get_right_id(self, word_id: int) -> int:
        return self.word_params.get_right_id(word_id)

    def get_cost(self, word_id: int) -> int:
        return self.word_params.get_cost(word_id)

    def get_word_info(self, word_id: int) -> 'WordInfo':  # noqa: F821
        return self.word_infos.get_word_info(word_id)

    def size(self) -> int:
        return self.word_params.size

    def get_word_id(self, headword: str, pos_id: int, reading_form: str) -> int:
        for wid in range(self.word_infos.size()):
            info = self.word_infos.get_word_info(wid)
            if info.surface == headword \
                    and info.pos_id == pos_id \
                    and info.reading_form == reading_form:
                return wid
        return -1

    def get_dictionary_id(self, word_id: int) -> int:
        return 0

    def calculate_cost(self, tokenizer) -> None:
        for wid in range(self.word_params.size):
            if self.get_cost(wid) != self.__SIGNED_SHORT_MIN:
                continue
            surface = self.get_word_info(wid).surface
            ms = tokenizer.tokenize(surface, None)
            cost = ms.get_internal_cost() + self.__USER_DICT_COST_PER_MORPH * len(ms)
            cost = min(cost, self.__SIGNED_SHORT_MAX)
            cost = max(cost, self.__SIGNED_SHORT_MIN)
            self.word_params.set_cost(wid, cost)<|MERGE_RESOLUTION|>--- conflicted
+++ resolved
@@ -54,17 +54,11 @@
         del self.word_params
 
     def lookup(self, text: bytes, offset: int) -> Lexicon.Itr:
-<<<<<<< HEAD
         key = text[offset:]
         result = self.trie.common_prefix_search(key, length=len(key))
-        for item in result:
-            word_ids = self.word_id_table.get(item[0])
-            length = item[1] + offset
-=======
-        result = self.trie.common_prefix_search(text, offset)
         for index, length in result:
             word_ids = self.word_id_table.get(index)
->>>>>>> a3e41075
+            length += offset
             for word_id in word_ids:
                 yield (word_id, length)
 
