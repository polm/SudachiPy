--- conflicted
+++ resolved
@@ -2,11 +2,7 @@
 
 
 setup(name="SudachiPy",
-<<<<<<< HEAD
       version="0.2.0",
-=======
-      version="0.1.2",
->>>>>>> b6d11beb
       description="Python version of Sudachi, the Japanese Morphological Analyzer",
       long_description="",
       url="https://github.com/WorksApplications/Sudachi",
