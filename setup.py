# Copyright (c) 2019 Works Applications Co., Ltd.
#
# Licensed under the Apache License, Version 2.0 (the "License");
# you may not use this file except in compliance with the License.
# You may obtain a copy of the License at
#
#     http://www.apache.org/licenses/LICENSE-2.0
#
# Unless required by applicable law or agreed to in writing, software
# distributed under the License is distributed on an "AS IS" BASIS,
# WITHOUT WARRANTIES OR CONDITIONS OF ANY KIND, either express or implied.
# See the License for the specific language governing permissions and
# limitations under the License.

from setuptools import setup, find_packages

setup(name="SudachiPy",
      use_scm_version=True,
      setup_requires=['setuptools_scm'],
      description="Python version of Sudachi, the Japanese Morphological Analyzer",
      long_description=open('README.md', encoding='utf-8').read(),
      long_description_content_type="text/markdown",
      url="https://github.com/WorksApplications/SudachiPy",
      license="Apache-2.0",
      author="Works Applications",
      author_email="takaoka_k@worksap.co.jp",
      packages=find_packages(include=["sudachipy", "sudachipy.*"]),
      package_data={"": ["resources/*.json", "resources/*.dic", "resources/*.def"]},
      entry_points={
          "console_scripts": ["sudachipy=sudachipy.command_line:main"],
      },
      install_requires=[
<<<<<<< HEAD
            "sortedcontainers~=2.1.0",
            'dartsclone~=0.6.0',
=======
            "sortedcontainers>=2.1.0,<2.2.0",
            'dartsclone @ git+ssh://git@github.com/izziiyt/darts-clone-python@experiment3#egg=dartsclone'
>>>>>>> 083a7f05
      ],
      )<|MERGE_RESOLUTION|>--- conflicted
+++ resolved
@@ -30,12 +30,8 @@
           "console_scripts": ["sudachipy=sudachipy.command_line:main"],
       },
       install_requires=[
-<<<<<<< HEAD
             "sortedcontainers~=2.1.0",
             'dartsclone~=0.6.0',
-=======
-            "sortedcontainers>=2.1.0,<2.2.0",
-            'dartsclone @ git+ssh://git@github.com/izziiyt/darts-clone-python@experiment3#egg=dartsclone'
->>>>>>> 083a7f05
+
       ],
       )